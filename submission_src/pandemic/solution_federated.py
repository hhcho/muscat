--- conflicted
+++ resolved
@@ -17,14 +17,9 @@
 from sklearn.preprocessing import MinMaxScaler
 from tqdm import tqdm
 
-<<<<<<< HEAD
 from .muscat_model import MusCATModel, GaussianMechNoise
 from .muscat_workflow import prot, workflow
-=======
-from .muscat_model import MusCATModel
->>>>>>> 9faaf0db
 from .muscat_privacy_config import MusCATPrivacy
-from .muscat_workflow import prot, workflow
 
 # Algorithm parameters
 NUM_DAYS_FOR_PRED = 2
@@ -309,7 +304,6 @@
             eloads_res = np.zeros((Ytrain.shape[1], max_res + 1), dtype=np.float32)
 
             eloads_actloc = np.zeros((Ytrain.shape[1], max_actloc + 1), dtype=np.float32)
-<<<<<<< HEAD
 
             cacheFile = self.client_dir / "eloads.npz"
             if cacheFile.exists():
@@ -373,27 +367,6 @@
                     l2_sens=val_max*np.sqrt(inf_max*(24.0/val_max)),
                     shape=eloads_actloc.shape)
 
-=======
-
-            for day in tqdm(range(Ytrain.shape[1])):
-                infected = Ytrain[:,day] == 1
-
-                pids = np.array([id_map[v] for v in le_res_act["pid"]])
-                val = infected[pids] * le_res_act["duration"]/3600
-                I = np.zeros(len(le_res_act), dtype=int)
-                J = le_res_act["lid"] - 1000000001
-
-                eloads_res[day,:] = coo_matrix((val, (I, J)), shape=(1, max_res + 1)).toarray()[0]
-
-                pids = np.array([id_map[v] for v in le_other_act["pid"]])
-                val = infected[pids] * le_other_act["duration"]/3600
-                I = np.zeros(len(le_other_act), dtype=int)
-                J = le_other_act["lid"] - 1
-
-                eloads_actloc[day,:] = coo_matrix((val, (I, J)), shape=(1, max_actloc + 1)).toarray()[0]
-
-            logger.info("Exposure load computation finished")
->>>>>>> 9faaf0db
 
             data_list = [duration_cnt, symptom_cnt, recov_cnt, eloads_pop, eloads_res, eloads_actloc]
 
@@ -416,13 +389,7 @@
                 Ytrain, id_map = load_disease_outcome(self.client_dir, self.disease_outcome_data_path)
                 max_res, max_actloc = np.load(self.client_dir / "max_indices.npy")
 
-<<<<<<< HEAD
                 if round_prot == prot.FEAT:
-=======
-                duration_cnt, symptom_cnt, recov_cnt, eloads_pop, eloads_res, eloads_actloc = parameters
-
-            elif round_prot == prot.FEAT_SECURE:
->>>>>>> 9faaf0db
 
                     duration_cnt, symptom_cnt, recov_cnt, eloads_pop, eloads_res, eloads_actloc = parameters
                 
@@ -475,28 +442,16 @@
 
                 logger.info("Load person, activity, population network tables")
 
-<<<<<<< HEAD
                 person = pd.read_csv(self.person_data_path)
                 actassign = pd.read_csv(self.activity_location_assignment_data_path)
                 popnet = pd.read_csv(self.population_network_data_path)
 
                 model = MusCATModel(PRIVACY_PARAMS)
-=======
-            model.setup_features(person, actassign, popnet, id_map)
-
-            infected = (Ytrain == 1).transpose()
->>>>>>> 9faaf0db
 
                 logger.info("Fit disease model using aggregate statistics")
 
-<<<<<<< HEAD
                 model.fit_disease_progression(Ytrain, agg_data)
                 model.fit_symptom_development(Ytrain, agg_data)
-=======
-            train_feat, train_label = model.get_train_feat_all_days(infected, Ytrain,
-                NUM_DAYS_FOR_PRED, IMPUTE, NEG_TO_POS_RATIO,
-                agg_data, id_map)
->>>>>>> 9faaf0db
 
                 logger.info("Prepare local variables for featurization")
 
@@ -568,15 +523,12 @@
 
             model = MusCATModel(PRIVACY_PARAMS)
             model.load(self.client_dir, is_fed=True)
-<<<<<<< HEAD
             
             logger.info("Load training features")
 
             train_feat = np.load(self.client_dir / "train_feat.npy")
             train_label = np.load(self.client_dir / "train_label.npy")
             nfeat = train_feat.shape[1]
-=======
->>>>>>> 9faaf0db
 
             if round_prot in [prot.ITER_FIRST, prot.ITER_FIRST_SECURE]:
 
@@ -633,16 +585,7 @@
                 return [], 0, {}
 
             logger.info("Starting gradient computation")
-<<<<<<< HEAD
             
-=======
-
-            logger.info("Load data")
-
-            train_feat = np.load(self.client_dir / "train_feat.npy")
-            train_label = np.load(self.client_dir / "train_label.npy")
-
->>>>>>> 9faaf0db
             logger.info("Standardize features")
 
             train_feat -= model.center[np.newaxis,:]
@@ -1342,13 +1285,8 @@
 
                 logger.info("Save test features")
 
-<<<<<<< HEAD
                 np.save(cacheFile, test_feat)
         
-=======
-            np.save(self.client_dir / "test_feat.npy", test_feat)
-
->>>>>>> 9faaf0db
         elif round_prot == prot.COLLECTIVE_DECRYPT:
 
             enc = parameters[0]
@@ -1417,7 +1355,6 @@
         # Make predictions on the test split. Use model parameters from server.
         # set_model_parameters(self.model, parameters)
         # predictions = self.model.predict(self.disease_outcome_df)
-<<<<<<< HEAD
         
         
         round_num = int(config['round'])
@@ -1426,10 +1363,6 @@
 
         if round_num < len(TEST_ROUNDS)-1:
             return 0.0, 0, {}
-=======
-
-        logger.info(f">>>>> TestClient: evaluate")
->>>>>>> 9faaf0db
 
         logger.info("Load model")
 
@@ -1448,20 +1381,12 @@
 
         logger.info("Make predictions")
 
-<<<<<<< HEAD
         pred = (model.weights[0] + test_feat @ model.weights[1:]).ravel()
 
         # Scaling needs to be consistent across units. Do not scale locally    
         # scaler = MinMaxScaler()
         # scaler.fit(pred)
         # pred = scaler.transform(pred)
-=======
-        pred = (self.weights[0] + feat @ self.weights[1:]).ravel()
-
-        scaler = MinMaxScaler()
-        scaler.fit(pred)
-        pred = scaler.transform(pred)
->>>>>>> 9faaf0db
 
         # Ignore people who are already infected or have recovered
         pred[Ytrain[:,-1] == 1] = -1e6
@@ -1482,13 +1407,8 @@
 
         pred_df.loc[preds_format_df.pid].to_csv(self.preds_dest_path)
         logger.info(f"Client test predictions saved to disk for client {self.cid}.")
-<<<<<<< HEAD
         
         return 0.0, 0, {}
-=======
-
-        return 0, 0, {}
->>>>>>> 9faaf0db
 
 
 def test_strategy_factory(
@@ -1598,7 +1518,6 @@
                 [eloads_pop, eloads_res, eloads_actloc])
             return params, {}
 
-<<<<<<< HEAD
         elif round_prot == prot.PRED_LOCAL_STATS_SECURE:
 
             file_list = []
@@ -1620,10 +1539,6 @@
 
         elif round_prot == prot.COLLECTIVE_DECRYPT:
             
-=======
-        elif round_prot in [prot.COLLECTIVE_DECRYPT, prot.PRED_LOCAL_STATS_SECURE]:
-
->>>>>>> 9faaf0db
             file_list = []
             for idx, res in enumerate(fit_res):
                 enc = res[0]
@@ -1656,17 +1571,10 @@
         self, server_round: int, parameters: Parameters, client_manager: ClientManager,
     ) -> List[Tuple[ClientProxy, EvaluateIns]]:
         """Run evaluate on all clients to make test predictions."""
-<<<<<<< HEAD
         
         logger.info(f">>>>> TestStrategy: configure_evaluate, round {server_round}")
         
         evaluate_ins = EvaluateIns(parameters, {"round": server_round})
-=======
-
-        logger.info(">>>>> TestStrategy: configure_evaluate")
-
-        evaluate_ins = EvaluateIns(parameters, {})
->>>>>>> 9faaf0db
         clients = list(client_manager.all().values())
         return [(client, evaluate_ins) for client in clients]
 
@@ -1676,15 +1584,9 @@
         failures: List[Union[Tuple[ClientProxy, EvaluateRes], BaseException]],
     ) -> Tuple[Optional[float], Dict[str, Scalar]]:
         """Do nothing and return empty results. Not actually evaluating any metrics."""
-<<<<<<< HEAD
         
         logger.info(f">>>>> TestStrategy: aggregate_evaluate, round {server_round}")
         
-=======
-
-        logger.info(">>>>> TestStrategy: aggregate_evaluate")
-
->>>>>>> 9faaf0db
         return None, {}
 
     # Not used
